import sys
import os
import re
import time
import argparse
import logging
from ndex2.client import Ndex2
from .convert_to_cx2 import convert_to_cx2
from .pub import get_pubtator_paragraphs, download_pubtator_xml, fetch_metadata_via_eutils
from .process_text_file import process_paper
from .grounding_genes import annotate_paragraphs_in_json, process_annotations
from .sentence_level_extraction import llm_bel_processing
from .indra_download_extract import save_to_json, setup_output_directory
from .transform_bel_statements import process_llm_results

import nltk

# Install needed NLTK data
nltk.download('stopwords')

# Configure logging
logging.basicConfig(level=logging.INFO, format='%(levelname)s: %(message)s')


def validate_pmc_id(pmc_id):
    pattern = r'^PMC\d+$'
    if not re.match(pattern, pmc_id):
        raise ValueError("Invalid PMC ID format. It should start with 'PMC' followed by digits.")


def process_pmc_document(pmc_id, 
                         api_key, 
                         ndex_email=None, 
                         ndex_password=None, 
                         style_path=None, 
                         upload_to_ndex=False,
                         prompt_file="prompt_file_v7.txt",
                         prompt_identifier="general prompt",
                         model="gpt-4o-mini",
                         output_base_path=None):
    """
    Process a document given a PMC ID.
    Steps:
      1. Validate PMC ID and set up the output directory.
      2. Download the PubTator XML and extract paragraphs.
      3. Annotate paragraphs using Gilda (passing JSON data directly).
      4. Process annotated paragraphs through the LLM-BEL model.
      5. Process annotations to generate node URLs.
      6. Convert results to a CX2 network and optionally upload to NDEx.
    """
    try:
        validate_pmc_id(pmc_id)
        logging.info(f"Setting up output directory for {pmc_id}")
        output_dir = setup_output_directory(pmc_id, base_path=output_base_path)

        file_path = download_pubtator_xml(pmc_id, output_dir)
        if not file_path:
            logging.error("Aborting process due to download failure.")
            return False

        logging.info("Processing XML file to extract text paragraphs")
        paragraphs = get_pubtator_paragraphs(file_path)
        paragraphs_filename = f"{pmc_id}_pub_paragraphs.json"
        save_to_json(paragraphs, paragraphs_filename, output_dir)

        logging.info("Annotating paragraphs using Gilda")
        annotated_paragraphs = annotate_paragraphs_in_json(paragraphs)
        annotated_filename = f"{pmc_id}_annotated_paragraphs.json"
        save_to_json(annotated_paragraphs, annotated_filename, output_dir)

        logging.info("Processing annotated paragraphs with the LLM-BEL model")
        llm_results = llm_bel_processing(annotated_paragraphs, api_key, 
                                         prompt_file=prompt_file, prompt_identifier=prompt_identifier,
                                         model=model)
        llm_filename = 'llm_results.json'
        save_to_json(llm_results, llm_filename, output_dir)

        logging.info("Processing annotations to extract node URLs")
        processed_annotations = process_annotations(llm_results)

        logging.info("Generating CX2 network")
        extracted_results = process_llm_results(processed_annotations)
        cx2_network = convert_to_cx2(extracted_results, style_path=style_path)

        # Fetch metadata for the publication
        metadata = fetch_metadata_via_eutils(pmc_id)
        first_author_last = "Unknown"
        if metadata['authors']:  
            # e.g. if authors[0] == "Wen‐Cheng Lu", last name is "Lu"
            first_author_last = metadata['authors'][0].split()[-1]
        pmid_str = metadata['pmid'] or "UnknownPMID"

        cx2_network.set_network_attributes({
            "name": f"{first_author_last} et al.: {pmid_str}",
            "description": f"{metadata['title']}, {metadata['abstract']}",
            "reference": f"PMID: {pmid_str}"
        })
        cx2_filename = 'cx2_network.cx2'
        save_to_json(cx2_network.to_cx2(), cx2_filename, output_dir)

        if upload_to_ndex:
            if not ndex_email or not ndex_password:
                logging.error("NDEx email and password are required to upload.")
                return False
            logging.info("Uploading CX2 network to NDEx")
            client = Ndex2(username=ndex_email, password=ndex_password)
            client.save_new_cx2_network(cx2_network.to_cx2())

        logging.info(f"Processing completed successfully for {pmc_id}.")
        return True

    except ValueError as ve:
        logging.error(ve)
        sys.exit(1)
        return False
    except Exception as e:
        logging.error(f"An unexpected error occurred: {e}")
        sys.exit(1)
        return False


def process_file_document(file_path, api_key, pmid_or_pmcid=None, custom_name=None, 
                          ndex_email=None, 
                          ndex_password=None, 
                          prompt_file="prompt_file_v7.txt",
                          prompt_identifier="general prompt",
                          style_path=None, upload_to_ndex=False,
<<<<<<< HEAD
                          model="gpt-4o-mini"):
=======
                          output_base_path=None):
>>>>>>> 094f342a
    """
    Process a document given a file path (PDF or TXT).
    Steps:
      1. Set up the output directory using the file's base name.
      2. Process the file to extract paragraphs.
      3. Annotate paragraphs using Gilda (passing JSON data directly).
      4. Process annotated paragraphs with the LLM-BEL model.
      5. Process annotations to generate node URLs.
      6. Convert results to a CX2 network and optionally upload to NDEx.
    """
    try:
        output_name = os.path.splitext(os.path.basename(file_path))[0]
        logging.info(f"Setting up output directory for file: {output_name}")
        output_dir = setup_output_directory(output_name, base_path=output_base_path)

        logging.info("Processing file to extract paragraphs")
        paragraphs = process_paper(file_path)
        paragraphs_filename = "processed_paragraphs.json"
        save_to_json(paragraphs, paragraphs_filename, output_dir)

        logging.info("Annotating paragraphs using Gilda")
        annotated_paragraphs = annotate_paragraphs_in_json(paragraphs)
        annotated_filename = "annotated_paragraphs.json"
        save_to_json(annotated_paragraphs, annotated_filename, output_dir)

        logging.info("Processing annotated paragraphs with the LLM-BEL model")
        llm_results = llm_bel_processing(annotated_paragraphs, api_key, 
                                         prompt_file=prompt_file, prompt_identifier=prompt_identifier,
                                         model=model)
        llm_filename = 'llm_results.json'
        save_to_json(llm_results, llm_filename, output_dir)

        logging.info("Processing annotations to extract node URLs")
        processed_annotations = process_annotations(llm_results)

        logging.info("Generating CX2 network")
        extracted_results = process_llm_results(processed_annotations)
        cx2_network = convert_to_cx2(extracted_results, style_path=style_path)

        if pmid_or_pmcid:
            # use E-Utilities to get metadata -> "FirstAuthor et al.: PMID"
            metadata = fetch_metadata_via_eutils(pmid_or_pmcid)
            first_author_last = "Unknown"
            if metadata['authors']:  
                # e.g. if authors[0] == "Wen‐Cheng Lu", last name is "Lu"
                first_author_last = metadata['authors'][0].split()[-1]
            pmid_str = metadata['pmid'] or "UnknownPMID"

            cx2_network.set_network_attributes({
                "name": f"{first_author_last} et al.: {pmid_str}",
                "description": f"{metadata['title']}, {metadata['abstract']}",
                "reference": f"PMID: {pmid_str}"
            })
        elif custom_name:
            cx2_network.set_name(custom_name)
        else:
            timestamp_str = time.strftime("%Y%m%d_%H%M")
            cx2_network.set_name(f"LLM Text to Knowledge Graph: {timestamp_str}")

        cx2_filename = 'cx2_network.cx'
        save_to_json(cx2_network.to_cx2(), cx2_filename, output_dir)

        if upload_to_ndex:
            if not ndex_email or not ndex_password:
                logging.error("NDEx email and password are required to upload.")
                return False
            logging.info("Uploading CX2 network to NDEx")
            client = Ndex2(username=ndex_email, password=ndex_password)
            client.save_new_cx2_network(cx2_network.to_cx2())

        logging.info(f"Processing completed successfully for {output_name}.")
        return True

    except ValueError as ve:
        logging.error(ve)
        sys.exit(1)
        return False
    except Exception as e:
        logging.error(f"An unexpected error occurred: {e}")
        sys.exit(1)
        return False


def main(
    api_key,
    pmc_ids=None,
    pdf_paths=None,
    txt_paths=None,
    ndex_email=None,
    ndex_password=None,
    style_path=None,
    upload_to_ndex=False,
    prompt_file="prompt_file_v7.txt",
    prompt_identifier="general prompt",
    custom_name=None,
    pmid_for_file=None,
    output_base_path=None
):
    """
    Determines the input type (PMC ID or file path) and routes to the appropriate processing function.
    Exactly one of pmc_id, pdf_path, or txt_path should be provided.
    """
    if style_path is None:
        style_path = os.path.join(os.path.dirname(__file__), "cx_style.json")

    logging.info(f"Using CX style file: {style_path}") 
    # Default empty lists if None
    pmc_ids = pmc_ids or []
    pdf_paths = pdf_paths or []
    txt_paths = txt_paths or []

    # Check if at least one input is provided
    total_inputs = len(pmc_ids) + len(pdf_paths) + len(txt_paths)
    if total_inputs == 0:
        raise ValueError("No inputs provided. Provide at least one PMC ID, PDF path, or TXT path.")

    overall_success = True

    # Process each PMC ID
    for pmc_id in pmc_ids:
        success = process_pmc_document(
            api_key=api_key,
            pmc_id=pmc_id,
            ndex_email=ndex_email,
            ndex_password=ndex_password,
            style_path=style_path,
            upload_to_ndex=upload_to_ndex,
            prompt_file=prompt_file,
            prompt_identifier=prompt_identifier,
            model="gpt-4o-mini",
            output_base_path=output_base_path
        )
        if not success:
            logging.error(f"Processing failed for PMC ID: {pmc_id}")
            overall_success = False
        else:
            logging.info(f"Processing completed successfully for PMC ID: {pmc_id}")

    # Process each PDF file
    for pdf_path in pdf_paths:
        success = process_file_document(
            api_key=api_key,
            file_path=pdf_path,
            ndex_email=ndex_email,
            ndex_password=ndex_password,
            style_path=style_path,
            upload_to_ndex=upload_to_ndex,
            custom_name=custom_name,
            pmid_or_pmcid=pmid_for_file,
            prompt_file=prompt_file,
            prompt_identifier=prompt_identifier,
            model="gpt-4o-mini",
            output_base_path=output_base_path
        )
        if not success:
            logging.error(f"Processing failed for file: {pdf_path}")
            overall_success = False
        else:
            logging.info(f"Processing completed successfully for file: {pdf_path}")

    # Process each TXT file
    for txt_path in txt_paths:
        success = process_file_document(
            api_key=api_key,
            file_path=txt_path,
            ndex_email=ndex_email,
            ndex_password=ndex_password,
            style_path=style_path,
            upload_to_ndex=upload_to_ndex,
            custom_name=custom_name,
            pmid_or_pmcid=pmid_for_file,
            prompt_file=prompt_file,
            prompt_identifier=prompt_identifier,
            model="gpt-4o-mini",
            output_base_path=output_base_path
        )
        if not success:
            logging.error(f"Processing failed for file: {txt_path}")
            overall_success = False
        else:
            logging.info(f"Processing completed successfully for file: {txt_path}")

    return overall_success


def cli() -> None:
    """Command-line interface for textToKnowledgeGraph."""
    script_dir = os.path.dirname(os.path.abspath(__file__))
    # No need to go up one level if cx_style.json is right here
    default_style_path = os.path.join(script_dir, "cx_style.json")

    # Configure the argument parser
    parser = argparse.ArgumentParser(
        description="Process multiple documents to extract BEL statements and generate a CX2 network."
    )
    parser.add_argument(
        "--api_key",
        type=str,
        required=True,
        help="OpenAI API key for processing"
    )
    parser.add_argument(
        "--pmc_ids",
        nargs="*",
        default=[],
        help="Space-separated list of PMC IDs (e.g. PMC123456 PMC234567)."
    )
    parser.add_argument(
        "--pdf_paths",
        nargs="*",
        default=[],
        help="Space-separated list of PDF file paths."
    )
    parser.add_argument(
        "--txt_paths",
        nargs="*",
        default=[],
        help="Space-separated list of text file paths."
    )
    parser.add_argument(
        "--ndex_email",
        type=str,
        required=False,
        help="NDEx account email for authentication."
    )
    parser.add_argument(
        "--ndex_password",
        type=str,
        required=False,
        help="NDEx account password for authentication."
    )
    parser.add_argument(
        "--upload_to_ndex",
        action="store_true",
        help="Set this flag to upload the CX2 network to NDEx."
    )
    parser.add_argument(
        "--prompt_file",
        type=str,
        default="prompt_file_v7.txt",
        help="Path to a custom LLM prompt file (defaults to prompt_file_v7.txt)")
    parser.add_argument(
        "--prompt_identifier",
        type=str,
        default="general prompt",
        help="Block identifier inside the prompt file.")
    parser.add_argument(
        "--style_path",
        type=str,
        default=default_style_path,
        help="Path to the JSON file containing the Cytoscape visual style."
    )
    parser.add_argument(
        "--custom_name", 
        type=str, 
        help="If provided (and you're processing a file, not a PMC ID), "
        "use this name for the network instead of timestamp."
    )
    parser.add_argument(
        "--pmid_for_file", 
        type=str,
        help="If you're processing a file, and it corresponds to a known article, "
        "supply a PMID or PMCID so we can fetch metadata for naming."
    )
    parser.add_argument(
        "--model", 
        type=str,
        default="gpt-4o-mini",
        help="The model to use for processing."
    )
    parser.add_argument(
        "--output_base_path",
        type=str,
        help="The base folder for creating output files. Default is a 'results' "
             "folder placed inside the repository path."
    )

    args = parser.parse_args()

    # Configure logging & measure start time
    logging.basicConfig(level=logging.INFO, format='%(levelname)s: %(message)s')
    start_time = time.time()

    # Check that at least one input was provided
    total_inputs = len(args.pmc_ids) + len(args.pdf_paths) + len(args.txt_paths)
    if total_inputs == 0:
        logging.error("No inputs provided. Provide at least one PMC ID, PDF path, or TXT path.")
        sys.exit(1)

    overall_success = True

    # Process each PMC ID
    for pmc_id in args.pmc_ids:
        logging.info(f"Starting processing for PMC ID: {pmc_id}")
        success = process_pmc_document(
            api_key=args.api_key,
            pmc_id=pmc_id,
            ndex_email=args.ndex_email,
            ndex_password=args.ndex_password,
            style_path=args.style_path,
            upload_to_ndex=args.upload_to_ndex,
            prompt_file=args.prompt_file,
            prompt_identifier=args.prompt_identifier,
            model=args.model,
            output_base_path=args.output_base_path
        )
        if not success:
            logging.error(f"Processing failed for PMC ID: {pmc_id}")
            overall_success = False

    # Process each PDF file
    for pdf_path in args.pdf_paths:
        logging.info(f"Starting processing for PDF: {pdf_path}")
        success = process_file_document(
            api_key=args.api_key,
            file_path=pdf_path,
            ndex_email=args.ndex_email,
            ndex_password=args.ndex_password,
            style_path=args.style_path,
            upload_to_ndex=args.upload_to_ndex,
            custom_name=args.custom_name,
            pmid_or_pmcid=args.pmid_for_file,
            prompt_file=args.prompt_file,
            prompt_identifier=args.prompt_identifier,
            model=args.model,
            output_base_path=args.output_base_path
        )
        if not success:
            logging.error(f"Processing failed for PDF: {pdf_path}")
            overall_success = False

    # Process each TXT file
    for txt_path in args.txt_paths:
        logging.info(f"Starting processing for TXT: {txt_path}")
        success = process_file_document(
            api_key=args.api_key,
            file_path=txt_path,
            ndex_email=args.ndex_email,
            ndex_password=args.ndex_password,
            style_path=args.style_path,
            upload_to_ndex=args.upload_to_ndex,
            custom_name=args.custom_name,
            pmid_or_pmcid=args.pmid_for_file,
            prompt_file=args.prompt_file,
            prompt_identifier=args.prompt_identifier,
            model=args.model,
            output_base_path=args.output_base_path
        )
        if not success:
            logging.error(f"Processing failed for TXT: {txt_path}")
            overall_success = False

    elapsed_time = time.time() - start_time
    logging.info(f"Total elapsed time: {elapsed_time:.2f} seconds")

    if not overall_success:
        logging.error("One or more documents failed to process.")
        sys.exit(1)
    else:
        logging.info("Batch processing completed successfully.")


if __name__ == "__main__":
    cli()<|MERGE_RESOLUTION|>--- conflicted
+++ resolved
@@ -125,11 +125,8 @@
                           prompt_file="prompt_file_v7.txt",
                           prompt_identifier="general prompt",
                           style_path=None, upload_to_ndex=False,
-<<<<<<< HEAD
                           model="gpt-4o-mini"):
-=======
                           output_base_path=None):
->>>>>>> 094f342a
     """
     Process a document given a file path (PDF or TXT).
     Steps:
